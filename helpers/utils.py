--- conflicted
+++ resolved
@@ -82,9 +82,35 @@
     return reward, all_eigenvalues
 
 
-<<<<<<< HEAD
-def load_pkl(path: str) -> Any:
-    with open(path, 'rb') as f:
+def batch_reward_func(chk_jcbn, names_km, eig_partition: float, gen_kinetic_params: torch.Tensor, steps_ratio) -> torch.Tensor:
+    """
+    Calculate rewards for a batch of kinetic parameter tensors.
+    Args:
+        gen_kinetic_params: Tensor of shape (batch_size, param_dim)
+        steps_ratio: Ratio of the number of steps taken to the maximum number of steps
+        chk_jcbn: Jacobian solver object
+        names_km: List of parameter names
+        eig_partition: Eigenvalue partition for reward calculation
+    Returns:
+        rewards: Tensor of shape (batch_size,)
+    """
+    params_np = gen_kinetic_params.detach().cpu().numpy()
+    rewards = []
+    for param in params_np:
+        chk_jcbn._prepare_parameters([param], names_km)
+        all_eigenvalues = chk_jcbn.calc_eigenvalues_recal_vmax()[0]
+        max_eig = np.max(all_eigenvalues)
+        z = np.clip(max_eig - eig_partition, -100, +100)
+        reward = (1.0 / (1.0 + np.exp(z)) + 1e-3)
+
+        rewards.append(reward)
+    return torch.tensor(np.array(rewards), dtype=torch.float32, device=gen_kinetic_params.device)
+
+
+def load_pkl(name: str) -> Any:
+    """load a pickle object"""
+    name = name.replace('.pkl', '')
+    with open(name + '.pkl', 'rb') as f:
         return pickle.load(f)
 
 
@@ -213,40 +239,4 @@
     wandb.log_artifact(artifact)
     wandb.log_artifact(artifact, aliases=["latest"])
 
-    print(f"FYI: Logged model to W&B as {run_name}.")
-=======
-def batch_reward_func(chk_jcbn, names_km, eig_partition: float, gen_kinetic_params: torch.Tensor, steps_ratio) -> torch.Tensor:
-    """
-    Calculate rewards for a batch of kinetic parameter tensors.
-    Args:
-        gen_kinetic_params: Tensor of shape (batch_size, param_dim)
-        steps_ratio: Ratio of the number of steps taken to the maximum number of steps
-        chk_jcbn: Jacobian solver object
-        names_km: List of parameter names
-        eig_partition: Eigenvalue partition for reward calculation
-    Returns:
-        rewards: Tensor of shape (batch_size,)
-    """
-    params_np = gen_kinetic_params.detach().cpu().numpy()
-    rewards = []
-    for param in params_np:
-        chk_jcbn._prepare_parameters([param], names_km)
-        max_eig = chk_jcbn.calc_eigenvalues_recal_vmax()[0]
-        z = np.clip(max_eig - eig_partition, -100, +100)
-
-        intermediate_reward = (1.0 / (1.0 + np.exp(z)) + 1e-3) * steps_ratio
-        penalty = max(-0.1, - 0.001 * (max_eig - eig_partition)) * steps_ratio
-
-        # Calculate the final reward
-        reward = intermediate_reward + penalty
-
-        rewards.append(reward)
-    return torch.tensor(rewards, dtype=torch.float32, device=gen_kinetic_params.device)
-
-
-def load_pkl(name: str) -> Any:
-    """load a pickle object"""
-    name = name.replace('.pkl', '')
-    with open(name + '.pkl', 'rb') as f:
-        return pickle.load(f)
->>>>>>> e9541a87
+    print(f"FYI: Logged model to W&B as {run_name}.")