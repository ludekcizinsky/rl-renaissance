--- conflicted
+++ resolved
@@ -188,11 +188,6 @@
 *.bbl
 *.fls
 *.fdb_latexmk
-<<<<<<< HEAD
-*.pth
-*.npy
-=======
 
 .cache/
-outputs/
->>>>>>> d25b3163
+outputs/