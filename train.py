--- conflicted
+++ resolved
@@ -44,12 +44,12 @@
     ppo_agent = PPOAgent(cfg, run)
    
     # Training loop
-<<<<<<< HEAD
-    for episode in range(cfg.training.num_episodes):
-        # Collect trajectory
-        trajectories = ppo_agent.collect_trajectories(env, episode)
-        rewards = trajectories["rewards"]
-        rewards = rewards.cpu().numpy().mean(axis=1)
+    try:
+        for episode in range(cfg.training.num_episodes):
+            # Collect trajectory
+            trajectories = ppo_agent.collect_trajectories(env, episode)
+            rewards = trajectories["rewards"]
+            rewards = rewards.cpu().numpy().mean(axis=1)
 
         print("Mean episode rewards over steps: ", rewards)
         log_reward_distribution(rewards, episode)
@@ -57,19 +57,6 @@
         # Update PPO agent
         ppo_agent.update(trajectories)
 
-    # Log models
-    if cfg.training.save_trained_models:
-        log_rl_models(ppo_agent.policy_net, ppo_agent.value_net, save_dir=cfg.paths.output_dir)
-=======
-    try:
-        for episode in range(cfg.training.num_episodes):
-            # Collect trajectory
-            trajectory = ppo_agent.collect_trajectory(env, episode)
-            rewards = trajectory["rewards"]
-            log_reward_distribution(rewards, episode)
-
-            # Update PPO agent
-            ppo_agent.update(trajectory)
 
         # Log models
         if cfg.training.save_trained_models:
@@ -82,7 +69,6 @@
     
     # Finish wandb run
     run.finish()
->>>>>>> d25b3163
 
     run.finish()
 
